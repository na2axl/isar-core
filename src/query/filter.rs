--- conflicted
+++ resolved
@@ -318,13 +318,8 @@
                     } else {
                         value.to_lowercase()
                     };
-<<<<<<< HEAD
                     if property.data_type == crate::object::data_type::DataType::$data_type {
                         Ok(Filter::$name([<$name Cond>] {
-=======
-                    if property.data_type == crate::object::data_type::DataType::String {
-                        Ok(FilterCond::$name([<$name Cond>] {
->>>>>>> 42538909
                             property,
                             value,
                             case_sensitive,
@@ -382,24 +377,6 @@
 string_filter!(StringEndsWith);
 string_filter!(StringMatches);
 
-<<<<<<< HEAD
-string_filter_struct!(StringListContains, StringList);
-
-impl Condition for StringListContainsCond {
-    fn evaluate(&self, object: IsarObject, _: Option<&mut FilterCursors>) -> Result<bool> {
-        let list = object.read_string_list(self.property);
-        if let Some(list) = list {
-            Ok(list.contains(&self.value.as_deref()))
-        } else {
-            Ok(false)
-        }
-    }
-
-    fn get_linked_collections(&self, _: &mut HashSet<u16>) {}
-}
-
-=======
->>>>>>> 42538909
 #[derive(Clone)]
 struct AndCond {
     filters: Vec<FilterCond>,
